--- conflicted
+++ resolved
@@ -577,7 +577,6 @@
 		return additionalHeaders;
 	}
 
-<<<<<<< HEAD
 	/** Install a SSL socket factory which will trust all certificates. 
 	 * This is generally considered dangerous as you won't know if you are really talking to the server you think you are talking to.
 	 * This is like your best friend using his Facebook account in an Apple store and forgetting to log out. 
@@ -601,10 +600,10 @@
 		} catch (NoSuchAlgorithmException e) {
 			e.printStackTrace();
 		}
-=======
+	}
+	
 	public void setProxy(String proxyhost, int proxyport) {
 		proxy = new Proxy(Proxy.Type.HTTP, new InetSocketAddress(proxyhost, proxyport));
->>>>>>> 79b143c9
 	}
 
 	/**
